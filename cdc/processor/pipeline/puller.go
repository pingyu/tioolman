// Copyright 2020 PingCAP, Inc.
//
// Licensed under the Apache License, Version 2.0 (the "License");
// you may not use this file except in compliance with the License.
// You may obtain a copy of the License at
//
//     http://www.apache.org/licenses/LICENSE-2.0
//
// Unless required by applicable law or agreed to in writing, software
// distributed under the License is distributed on an "AS IS" BASIS,
// See the License for the specific language governing permissions and
// limitations under the License.

package pipeline

import (
	"context"

	"github.com/pingcap/errors"
	"github.com/pingcap/ticdc/cdc/model"
	"github.com/pingcap/ticdc/cdc/puller"
	cdcContext "github.com/pingcap/ticdc/pkg/context"
	"github.com/pingcap/ticdc/pkg/pipeline"
	"github.com/pingcap/ticdc/pkg/regionspan"
	"github.com/pingcap/ticdc/pkg/util"
	"github.com/tikv/client-go/v2/oracle"
	"golang.org/x/sync/errgroup"
)

type pullerNode struct {
	tableName string // quoted schema and table, used in metircs only

	spanID      model.KeySpanHash
	span        regionspan.Span
	replicaInfo *model.TableReplicaInfo
	cancel      context.CancelFunc
	wg          errgroup.Group
}

func newPullerNode(
	span regionspan.Span, spanID model.KeySpanHash, replicaInfo *model.TableReplicaInfo) pipeline.Node {
	return &pullerNode{
		span:        span,
		spanID:      spanID,
		replicaInfo: replicaInfo,
	}
}

func (n *pullerNode) tableSpan(ctx cdcContext.Context) []regionspan.Span {
	// start table puller
	config := ctx.ChangefeedVars().Info.Config
	spans := make([]regionspan.Span, 0, 4)
<<<<<<< HEAD
	spans = append(spans, n.span)
=======
	if n.replicaInfo.SpanStart == nil || n.replicaInfo.SpanEnd == nil {
		spans = append(spans, regionspan.GetTableSpan(n.tableID))
	} else {
		spans = append(spans, regionspan.Span{Start: n.replicaInfo.SpanStart, End: n.replicaInfo.SpanEnd})
	}
>>>>>>> a3778874

	if config.Cyclic.IsEnabled() && n.replicaInfo.MarkTableID != 0 {
		spans = append(spans, regionspan.GetTableSpan(n.replicaInfo.MarkTableID))
	}
	return spans
}

func (n *pullerNode) Init(ctx pipeline.NodeContext) error {
	metricTableResolvedTsGauge := tableResolvedTsGauge.WithLabelValues(ctx.ChangefeedVars().ID, ctx.GlobalVars().CaptureInfo.AdvertiseAddr, n.tableName)
	ctxC, cancel := context.WithCancel(ctx)
	ctxC = util.PutTableInfoInCtx(ctxC, int64(n.spanID), n.tableName)
	ctxC = util.PutCaptureAddrInCtx(ctxC, ctx.GlobalVars().CaptureInfo.AdvertiseAddr)
	ctxC = util.PutChangefeedIDInCtx(ctxC, ctx.ChangefeedVars().ID)
	// NOTICE: always pull the old value internally
	// See also: TODO(hi-rustin): add issue link here.
	plr := puller.NewPuller(ctxC, ctx.GlobalVars().PDClient, ctx.GlobalVars().GrpcPool, ctx.GlobalVars().KVStorage,
		n.replicaInfo.StartTs, n.tableSpan(ctx), true)
	n.wg.Go(func() error {
		ctx.Throw(errors.Trace(plr.Run(ctxC)))
		return nil
	})
	n.wg.Go(func() error {
		for {
			select {
			case <-ctxC.Done():
				return nil
			case rawKV := <-plr.Output():
				if rawKV == nil {
					continue
				}
				if rawKV.OpType == model.OpTypeResolved {
					metricTableResolvedTsGauge.Set(float64(oracle.ExtractPhysical(rawKV.CRTs)))
				}
				pEvent := model.NewPolymorphicEvent(rawKV)
				ctx.SendToNextNode(pipeline.PolymorphicEventMessage(pEvent))
			}
		}
	})
	n.cancel = cancel
	return nil
}

// Receive receives the message from the previous node
func (n *pullerNode) Receive(ctx pipeline.NodeContext) error {
	// just forward any messages to the next node
	ctx.SendToNextNode(ctx.Message())
	return nil
}

func (n *pullerNode) Destroy(ctx pipeline.NodeContext) error {
	tableResolvedTsGauge.DeleteLabelValues(ctx.ChangefeedVars().ID, ctx.GlobalVars().CaptureInfo.AdvertiseAddr, n.tableName)
	n.cancel()
	return n.wg.Wait()
}<|MERGE_RESOLUTION|>--- conflicted
+++ resolved
@@ -50,15 +50,8 @@
 	// start table puller
 	config := ctx.ChangefeedVars().Info.Config
 	spans := make([]regionspan.Span, 0, 4)
-<<<<<<< HEAD
+  
 	spans = append(spans, n.span)
-=======
-	if n.replicaInfo.SpanStart == nil || n.replicaInfo.SpanEnd == nil {
-		spans = append(spans, regionspan.GetTableSpan(n.tableID))
-	} else {
-		spans = append(spans, regionspan.Span{Start: n.replicaInfo.SpanStart, End: n.replicaInfo.SpanEnd})
-	}
->>>>>>> a3778874
 
 	if config.Cyclic.IsEnabled() && n.replicaInfo.MarkTableID != 0 {
 		spans = append(spans, regionspan.GetTableSpan(n.replicaInfo.MarkTableID))
