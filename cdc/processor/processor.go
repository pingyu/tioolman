// Copyright 2021 PingCAP, Inc.
//
// Licensed under the Apache License, Version 2.0 (the "License");
// you may not use this file except in compliance with the License.
// You may obtain a copy of the License at
//
//     http://www.apache.org/licenses/LICENSE-2.0
//
// Unless required by applicable law or agreed to in writing, software
// distributed under the License is distributed on an "AS IS" BASIS,
// See the License for the specific language governing permissions and
// limitations under the License.

package processor

import (
	"context"
	"fmt"
	"io"
	"math"
	"strconv"
	"sync"
	"time"

	"github.com/pingcap/errors"
	"github.com/pingcap/failpoint"
	"github.com/pingcap/log"
	"github.com/pingcap/ticdc/cdc/entry"
	"github.com/pingcap/ticdc/cdc/kv"
	"github.com/pingcap/ticdc/cdc/model"
	tablepipeline "github.com/pingcap/ticdc/cdc/processor/pipeline"
	"github.com/pingcap/ticdc/cdc/puller"
	"github.com/pingcap/ticdc/cdc/redo"
	"github.com/pingcap/ticdc/cdc/sink"
	"github.com/pingcap/ticdc/cdc/sorter/memory"
	cdcContext "github.com/pingcap/ticdc/pkg/context"
	"github.com/pingcap/ticdc/pkg/cyclic/mark"
	cerror "github.com/pingcap/ticdc/pkg/errors"
	"github.com/pingcap/ticdc/pkg/filter"
	"github.com/pingcap/ticdc/pkg/orchestrator"
	"github.com/pingcap/ticdc/pkg/regionspan"
	"github.com/pingcap/ticdc/pkg/retry"
	"github.com/pingcap/ticdc/pkg/util"
	"github.com/prometheus/client_golang/prometheus"
	"github.com/tikv/client-go/v2/oracle"
	"go.uber.org/zap"
)

const (
	backoffBaseDelayInMs = 5
	maxTries             = 3
)

type processor struct {
	changefeedID model.ChangeFeedID
	captureInfo  *model.CaptureInfo
	changefeed   *orchestrator.ChangefeedReactorState

	tables map[model.TableID]tablepipeline.TablePipeline
	spans  map[model.KeySpanHash]tablepipeline.TablePipeline

	schemaStorage entry.SchemaStorage
	lastSchemaTs  model.Ts

	filter        *filter.Filter
	mounter       entry.Mounter
	sinkManager   *sink.Manager
	redoManager   redo.LogManager
	lastRedoFlush time.Time

	initialized bool
	errCh       chan error
	cancel      context.CancelFunc
	wg          sync.WaitGroup

	lazyInit            func(ctx cdcContext.Context) error
	createTablePipeline func(ctx cdcContext.Context, tableID model.TableID, replicaInfo *model.TableReplicaInfo) (tablepipeline.TablePipeline, error)

	metricResolvedTsGauge        prometheus.Gauge
	metricResolvedTsLagGauge     prometheus.Gauge
	metricCheckpointTsGauge      prometheus.Gauge
	metricCheckpointTsLagGauge   prometheus.Gauge
	metricSyncTableNumGauge      prometheus.Gauge
	metricSchemaStorageGcTsGauge prometheus.Gauge
	metricProcessorErrorCounter  prometheus.Counter
}

// newProcessor creates a new processor
func newProcessor(ctx cdcContext.Context) *processor {
	changefeedID := ctx.ChangefeedVars().ID
	advertiseAddr := ctx.GlobalVars().CaptureInfo.AdvertiseAddr
	p := &processor{
		tables:        make(map[model.TableID]tablepipeline.TablePipeline),
		errCh:         make(chan error, 1),
		changefeedID:  changefeedID,
		captureInfo:   ctx.GlobalVars().CaptureInfo,
		cancel:        func() {},
		lastRedoFlush: time.Now(),

		metricResolvedTsGauge:        resolvedTsGauge.WithLabelValues(changefeedID, advertiseAddr),
		metricResolvedTsLagGauge:     resolvedTsLagGauge.WithLabelValues(changefeedID, advertiseAddr),
		metricCheckpointTsGauge:      checkpointTsGauge.WithLabelValues(changefeedID, advertiseAddr),
		metricCheckpointTsLagGauge:   checkpointTsLagGauge.WithLabelValues(changefeedID, advertiseAddr),
		metricSyncTableNumGauge:      syncTableNumGauge.WithLabelValues(changefeedID, advertiseAddr),
		metricProcessorErrorCounter:  processorErrorCounter.WithLabelValues(changefeedID, advertiseAddr),
		metricSchemaStorageGcTsGauge: processorSchemaStorageGcTsGauge.WithLabelValues(changefeedID, advertiseAddr),
	}
	p.createTablePipeline = p.createTablePipelineImpl
	p.lazyInit = p.lazyInitImpl
	return p
}

// Tick implements the `orchestrator.State` interface
// the `state` parameter is sent by the etcd worker, the `state` must be a snapshot of KVs in etcd
// The main logic of processor is in this function, including the calculation of many kinds of ts, maintain table pipeline, error handling, etc.
func (p *processor) Tick(ctx cdcContext.Context, state *orchestrator.ChangefeedReactorState) (orchestrator.ReactorState, error) {
	p.changefeed = state
	state.CheckCaptureAlive(ctx.GlobalVars().CaptureInfo.ID)
	ctx = cdcContext.WithChangefeedVars(ctx, &cdcContext.ChangefeedVars{
		ID:   state.ID,
		Info: state.Info,
	})
	_, err := p.tick(ctx, state)
	if err == nil {
		return state, nil
	}
	cause := errors.Cause(err)
	if cause == context.Canceled || cerror.ErrAdminStopProcessor.Equal(cause) || cerror.ErrReactorFinished.Equal(cause) {
		log.Info("processor exited", cdcContext.ZapFieldCapture(ctx), cdcContext.ZapFieldChangefeed(ctx))
		return state, cerror.ErrReactorFinished.GenWithStackByArgs()
	}
	p.metricProcessorErrorCounter.Inc()
	// record error information in etcd
	var code string
	if rfcCode, ok := cerror.RFCCode(err); ok {
		code = string(rfcCode)
	} else {
		code = string(cerror.ErrProcessorUnknown.RFCCode())
	}
	state.PatchTaskPosition(p.captureInfo.ID, 0, func(position *model.TaskPosition) (*model.TaskPosition, bool, error) {
		if position == nil {
			position = &model.TaskPosition{}
		}
		position.Error = &model.RunningError{
			Addr:    ctx.GlobalVars().CaptureInfo.AdvertiseAddr,
			Code:    code,
			Message: err.Error(),
		}
		return position, true, nil
	})
	log.Error("run processor failed",
		cdcContext.ZapFieldChangefeed(ctx),
		cdcContext.ZapFieldCapture(ctx),
		zap.Error(err))
	return state, cerror.ErrReactorFinished.GenWithStackByArgs()
}

func (p *processor) tick(ctx cdcContext.Context, state *orchestrator.ChangefeedReactorState) (nextState orchestrator.ReactorState, err error) {
	p.changefeed = state
	if !p.checkChangefeedNormal() {
		return nil, cerror.ErrAdminStopProcessor.GenWithStackByArgs()
	}
	if skip := p.checkPosition(); skip {
		return p.changefeed, nil
	}
	if err := p.handleErrorCh(ctx); err != nil {
		return nil, errors.Trace(err)
	}
	if err := p.lazyInit(ctx); err != nil {
		return nil, errors.Trace(err)
	}
	if err := p.handleTableOperation(ctx); err != nil {
		return nil, errors.Trace(err)
	}
	if err := p.handleKeySpanOperation(ctx); err != nil {
		return nil, errors.Trace(err)
	}
	if err := p.checkTablesNum(ctx); err != nil {
		return nil, errors.Trace(err)
	}
	if err := p.flushRedoLogMeta(ctx); err != nil {
		return nil, err
	}
	p.handlePosition()
	p.pushResolvedTs2Table()
	p.handleWorkload()
	p.doGCSchemaStorage(ctx)
	return p.changefeed, nil
}

// checkChangefeedNormal checks if the changefeed is runnable.
func (p *processor) checkChangefeedNormal() bool {
	// check the state in this tick, make sure that the admin job type of the changefeed is not stopped
	if p.changefeed.Info.AdminJobType.IsStopState() || p.changefeed.Status.AdminJobType.IsStopState() {
		return false
	}
	// add a patch to check the changefeed is runnable when applying the patches in the etcd worker.
	p.changefeed.CheckChangefeedNormal()
	return true
}

// checkPosition create a new task position, and put it into the etcd state.
// task position maybe be not exist only when the processor is running first time.
func (p *processor) checkPosition() (skipThisTick bool) {
	if p.changefeed.TaskPositions[p.captureInfo.ID] != nil {
		return false
	}
	if p.initialized {
		log.Warn("position is nil, maybe position info is removed unexpected", zap.Any("state", p.changefeed))
	}
	checkpointTs := p.changefeed.Info.GetCheckpointTs(p.changefeed.Status)
	p.changefeed.PatchTaskPosition(p.captureInfo.ID, 0, func(position *model.TaskPosition) (*model.TaskPosition, bool, error) {
		if position == nil {
			return &model.TaskPosition{
				CheckPointTs: checkpointTs,
				ResolvedTs:   checkpointTs,
			}, true, nil
		}
		return position, false, nil
	})
	return true
}

// lazyInitImpl create Filter, SchemaStorage, Mounter instances at the first tick.
func (p *processor) lazyInitImpl(ctx cdcContext.Context) error {
	if p.initialized {
		return nil
	}
	ctx, cancel := cdcContext.WithCancel(ctx)
	p.cancel = cancel

	// We don't close this error channel, since it is only safe to close channel
	// in sender, and this channel will be used in many modules including sink,
	// redo log manager, etc. Let runtime GC to recycle it.
	errCh := make(chan error, 16)
	p.wg.Add(1)
	go func() {
		defer p.wg.Done()
		// there are some other objects need errCh, such as sink and sink manager
		// but we can't ensure that all the producer of errCh are non-blocking
		// It's very tricky that create a goroutine to receive the local errCh
		// TODO(leoppro): we should using `pkg/cdcContext.Context` instead of standard cdcContext and handle error by `pkg/cdcContext.Context.Throw`
		for {
			select {
			case <-ctx.Done():
				return
			case err := <-errCh:
				if err == nil {
					return
				}
				p.sendError(err)
			}
		}
	}()

	var err error
	p.filter, err = filter.NewFilter(p.changefeed.Info.Config)
	if err != nil {
		return errors.Trace(err)
	}

	p.schemaStorage, err = p.createAndDriveSchemaStorage(ctx)
	if err != nil {
		return errors.Trace(err)
	}

	stdCtx := util.PutChangefeedIDInCtx(ctx, p.changefeed.ID)
	stdCtx = util.PutCaptureAddrInCtx(stdCtx, p.captureInfo.AdvertiseAddr)

	p.mounter = entry.NewMounter(p.schemaStorage, p.changefeed.Info.Config.Mounter.WorkerNum, p.changefeed.Info.Config.EnableOldValue)
	p.wg.Add(1)
	go func() {
		defer p.wg.Done()
		p.sendError(p.mounter.Run(stdCtx))
	}()

	opts := make(map[string]string, len(p.changefeed.Info.Opts)+2)
	for k, v := range p.changefeed.Info.Opts {
		opts[k] = v
	}

	// TODO(neil) find a better way to let sink know cyclic is enabled.
	if p.changefeed.Info.Config.Cyclic.IsEnabled() {
		cyclicCfg, err := p.changefeed.Info.Config.Cyclic.Marshal()
		if err != nil {
			return errors.Trace(err)
		}
		opts[mark.OptCyclicConfig] = cyclicCfg
	}
	opts[sink.OptChangefeedID] = p.changefeed.ID
	opts[sink.OptCaptureAddr] = ctx.GlobalVars().CaptureInfo.AdvertiseAddr
	s, err := sink.New(stdCtx, p.changefeed.ID, p.changefeed.Info.SinkURI, p.filter, p.changefeed.Info.Config, opts, errCh)
	if err != nil {
		return errors.Trace(err)
	}
	checkpointTs := p.changefeed.Info.GetCheckpointTs(p.changefeed.Status)
	captureAddr := ctx.GlobalVars().CaptureInfo.AdvertiseAddr
	p.sinkManager = sink.NewManager(stdCtx, s, errCh, checkpointTs, captureAddr, p.changefeedID)
	redoManagerOpts := &redo.ManagerOptions{EnableBgRunner: true, ErrCh: errCh}
	p.redoManager, err = redo.NewManager(stdCtx, p.changefeed.Info.Config.Consistent, redoManagerOpts)
	if err != nil {
		return err
	}
	p.initialized = true
	log.Info("run processor", cdcContext.ZapFieldCapture(ctx), cdcContext.ZapFieldChangefeed(ctx))
	return nil
}

// handleErrorCh listen the error channel and throw the error if it is not expected.
func (p *processor) handleErrorCh(ctx cdcContext.Context) error {
	var err error
	select {
	case err = <-p.errCh:
	default:
		return nil
	}
	cause := errors.Cause(err)
	if cause != nil && cause != context.Canceled && cerror.ErrAdminStopProcessor.NotEqual(cause) {
		log.Error("error on running processor",
			cdcContext.ZapFieldCapture(ctx),
			cdcContext.ZapFieldChangefeed(ctx),
			zap.Error(err))
		return err
	}
	log.Info("processor exited", cdcContext.ZapFieldCapture(ctx), cdcContext.ZapFieldChangefeed(ctx))
	return cerror.ErrReactorFinished
}

// handleTableOperation handles the operation of `TaskStatus`(add table operation and remove table operation)
func (p *processor) handleTableOperation(ctx cdcContext.Context) error {
	patchOperation := func(tableID model.TableID, fn func(operation *model.TableOperation) error) {
		p.changefeed.PatchTaskStatus(p.captureInfo.ID, func(status *model.TaskStatus) (*model.TaskStatus, bool, error) {
			if status == nil || status.Operation == nil {
				log.Error("Operation not found, may be remove by other patch", zap.Int64("tableID", tableID), zap.Any("status", status))
				return nil, false, cerror.ErrTaskStatusNotExists.GenWithStackByArgs()
			}
			opt := status.Operation[tableID]
			if opt == nil {
				log.Error("Operation not found, may be remove by other patch", zap.Int64("tableID", tableID), zap.Any("status", status))
				return nil, false, cerror.ErrTaskStatusNotExists.GenWithStackByArgs()
			}
			if err := fn(opt); err != nil {
				return nil, false, errors.Trace(err)
			}
			return status, true, nil
		})
	}
	taskStatus := p.changefeed.TaskStatuses[p.captureInfo.ID]
	for tableID, opt := range taskStatus.Operation {
		if opt.TableApplied() {
			continue
		}
		globalCheckpointTs := p.changefeed.Status.CheckpointTs
		if opt.Delete {
			table, exist := p.tables[tableID]
			if !exist {
				log.Warn("table which will be deleted is not found",
					cdcContext.ZapFieldChangefeed(ctx), zap.Int64("tableID", tableID))
				patchOperation(tableID, func(operation *model.TableOperation) error {
					operation.Status = model.OperFinished
					return nil
				})
				continue
			}
			switch opt.Status {
			case model.OperDispatched:
				if opt.BoundaryTs < globalCheckpointTs {
					log.Warn("the BoundaryTs of remove table operation is smaller than global checkpoint ts", zap.Uint64("globalCheckpointTs", globalCheckpointTs), zap.Any("operation", opt))
				}
				if !table.AsyncStop(opt.BoundaryTs) {
					// We use a Debug log because it is conceivable for the pipeline to block for a legitimate reason,
					// and we do not want to alarm the user.
					log.Debug("AsyncStop has failed, possible due to a full pipeline",
						zap.Uint64("checkpointTs", table.CheckpointTs()), zap.Int64("tableID", tableID))
					continue
				}
				patchOperation(tableID, func(operation *model.TableOperation) error {
					operation.Status = model.OperProcessed
					return nil
				})
			case model.OperProcessed:
				if table.Status() != tablepipeline.TableStatusStopped {
					log.Debug("the table is still not stopped", zap.Uint64("checkpointTs", table.CheckpointTs()), zap.Int64("tableID", tableID))
					continue
				}
				patchOperation(tableID, func(operation *model.TableOperation) error {
					operation.BoundaryTs = table.CheckpointTs()
					operation.Status = model.OperFinished
					return nil
				})
				p.removeTable(table, tableID)
				log.Debug("Operation done signal received",
					cdcContext.ZapFieldChangefeed(ctx),
					zap.Int64("tableID", tableID),
					zap.Reflect("operation", opt))
			default:
				log.Panic("unreachable")
			}
		} else {
			switch opt.Status {
			case model.OperDispatched:
				replicaInfo, exist := taskStatus.Tables[tableID]
				if !exist {
					return cerror.ErrProcessorTableNotFound.GenWithStack("replicaInfo of table(%d)", tableID)
				}
				if replicaInfo.StartTs != opt.BoundaryTs {
					log.Warn("the startTs and BoundaryTs of add table operation should be always equaled", zap.Any("replicaInfo", replicaInfo))
				}
				err := p.addTable(ctx, tableID, replicaInfo)
				if err != nil {
					return errors.Trace(err)
				}
				patchOperation(tableID, func(operation *model.TableOperation) error {
					operation.Status = model.OperProcessed
					return nil
				})
			case model.OperProcessed:
				table, exist := p.tables[tableID]
				if !exist {
					log.Warn("table which was added is not found",
						cdcContext.ZapFieldChangefeed(ctx), zap.Int64("tableID", tableID))
					patchOperation(tableID, func(operation *model.TableOperation) error {
						operation.Status = model.OperDispatched
						return nil
					})
					continue
				}
				localResolvedTs := p.changefeed.TaskPositions[p.captureInfo.ID].ResolvedTs
				globalResolvedTs := p.changefeed.Status.ResolvedTs
				if table.ResolvedTs() >= localResolvedTs && localResolvedTs >= globalResolvedTs {
					patchOperation(tableID, func(operation *model.TableOperation) error {
						operation.Status = model.OperFinished
						return nil
					})
					log.Debug("Operation done signal received",
						cdcContext.ZapFieldChangefeed(ctx),
						zap.Int64("tableID", tableID),
						zap.Reflect("operation", opt))
				}
			default:
				log.Panic("unreachable")
			}
		}
	}
	return nil
}

// handleTableOperation handles the operation of `TaskStatus`(add table operation and remove table operation)
func (p *processor) handleKeySpanOperation(ctx cdcContext.Context) error {
	patchOperation := func(hash model.KeySpanHash, fn func(operation *model.TableOperation) error) {
		p.changefeed.PatchTaskStatus(p.captureInfo.ID, func(status *model.TaskStatus) (*model.TaskStatus, bool, error) {
			if status == nil || status.KeySpanOperation == nil {
				log.Error("KeySpanOperation not found, may be remove by other patch", zap.Uint64("hash", hash), zap.Any("status", status))
				return nil, false, cerror.ErrTaskStatusNotExists.GenWithStackByArgs()
			}
			opt := status.KeySpanOperation[hash]
			if opt == nil {
				log.Error("KeySpanOperation not found, may be remove by other patch", zap.Uint64("hash", hash), zap.Any("status", status))
				return nil, false, cerror.ErrTaskStatusNotExists.GenWithStackByArgs()
			}
			if err := fn(opt); err != nil {
				return nil, false, errors.Trace(err)
			}
			return status, true, nil
		})
	}
	taskStatus := p.changefeed.TaskStatuses[p.captureInfo.ID]
	for hash, opt := range taskStatus.KeySpanOperation {
		if opt.TableApplied() {
			continue
		}
		// globalCheckpointTs := p.changefeed.Status.CheckpointTs
		if opt.Delete {
			// TODO(tiool)
		} else {
			switch opt.Status {
			case model.OperDispatched:
				replicaInfo, exist := taskStatus.KeySpans[hash]
				if !exist {
					return cerror.ErrProcessorTableNotFound.GenWithStack("replicaInfo of KeySpan(%v,%v), hash(%v)", opt.SpanStart, opt.SpanEnd, hash)
				}
				if replicaInfo.StartTs != opt.BoundaryTs {
					log.Warn("the startTs and BoundaryTs of add table operation should be always equaled", zap.Any("replicaInfo", replicaInfo))
				}
				span := regionspan.Span{Start: replicaInfo.SpanStart, End: replicaInfo.SpanEnd}
				err := p.addKeySpan(ctx, span, hash, replicaInfo)
				if err != nil {
					return errors.Trace(err)
				}
				patchOperation(hash, func(operation *model.TableOperation) error {
					operation.Status = model.OperProcessed
					return nil
				})
			case model.OperProcessed:
				// TODO(tiool)
			default:
				log.Panic("unreachable")
			}
		}
	}
	return nil
}

func (p *processor) createAndDriveSchemaStorage(ctx cdcContext.Context) (entry.SchemaStorage, error) {
	kvStorage := ctx.GlobalVars().KVStorage
	ddlspans := []regionspan.Span{regionspan.GetDDLSpan(), regionspan.GetAddIndexDDLSpan()}
	checkpointTs := p.changefeed.Info.GetCheckpointTs(p.changefeed.Status)
	stdCtx := util.PutTableInfoInCtx(ctx, -1, puller.DDLPullerTableName)
	stdCtx = util.PutChangefeedIDInCtx(stdCtx, ctx.ChangefeedVars().ID)
	ddlPuller := puller.NewPuller(
		stdCtx,
		ctx.GlobalVars().PDClient,
		ctx.GlobalVars().GrpcPool,
		ctx.GlobalVars().KVStorage,
		checkpointTs, ddlspans, false)
	meta, err := kv.GetSnapshotMeta(kvStorage, checkpointTs)
	if err != nil {
		return nil, errors.Trace(err)
	}
	schemaStorage, err := entry.NewSchemaStorage(meta, checkpointTs, p.filter, p.changefeed.Info.Config.ForceReplicate)
	if err != nil {
		return nil, errors.Trace(err)
	}
	p.wg.Add(1)
	go func() {
		defer p.wg.Done()
		p.sendError(ddlPuller.Run(stdCtx))
	}()
	ddlRawKVCh := memory.SortOutput(ctx, ddlPuller.Output())
	p.wg.Add(1)
	go func() {
		defer p.wg.Done()
		var ddlRawKV *model.RawKVEntry
		for {
			select {
			case <-ctx.Done():
				return
			case ddlRawKV = <-ddlRawKVCh:
			}
			if ddlRawKV == nil {
				continue
			}
			failpoint.Inject("processorDDLResolved", nil)
			if ddlRawKV.OpType == model.OpTypeResolved {
				schemaStorage.AdvanceResolvedTs(ddlRawKV.CRTs)
			}
			job, err := entry.UnmarshalDDL(ddlRawKV)
			if err != nil {
				p.sendError(errors.Trace(err))
				return
			}
			if job == nil {
				continue
			}
			if err := schemaStorage.HandleDDLJob(job); err != nil {
				p.sendError(errors.Trace(err))
				return
			}
		}
	}()
	return schemaStorage, nil
}

func (p *processor) sendError(err error) {
	if err == nil {
		return
	}
	select {
	case p.errCh <- err:
	default:
		if errors.Cause(err) != context.Canceled {
			log.Error("processor receives redundant error", zap.Error(err))
		}
	}
}

// checkTablesNum if the number of table pipelines is equal to the number of TaskStatus in etcd state.
// if the table number is not right, create or remove the odd tables.
func (p *processor) checkTablesNum(ctx cdcContext.Context) error {
	taskStatus := p.changefeed.TaskStatuses[p.captureInfo.ID]
	if len(p.tables) == len(taskStatus.Tables) {
		return nil
	}
	// check if a table should be listen but not
	// this only could be happened in the first tick.
	for tableID, replicaInfo := range taskStatus.Tables {
		if _, exist := p.tables[tableID]; exist {
			continue
		}
		opt := taskStatus.Operation
		// TODO(leoppro): check if the operation is a undone add operation
		if opt != nil && opt[tableID] != nil {
			continue
		}
		log.Info("start to listen to the table immediately", zap.Int64("tableID", tableID), zap.Any("replicaInfo", replicaInfo))
		if replicaInfo.StartTs < p.changefeed.Status.CheckpointTs {
			replicaInfo.StartTs = p.changefeed.Status.CheckpointTs
		}
		err := p.addTable(ctx, tableID, replicaInfo)
		if err != nil {
			return errors.Trace(err)
		}
	}
	// check if a table should be removed but still exist
	// this shouldn't be happened in any time.
	for tableID, tablePipeline := range p.tables {
		if _, exist := taskStatus.Tables[tableID]; exist {
			continue
		}
		opt := taskStatus.Operation
		if opt != nil && opt[tableID] != nil && opt[tableID].Delete {
			// table will be removed by normal logic
			continue
		}
		p.removeTable(tablePipeline, tableID)
		log.Warn("the table was forcibly deleted", zap.Int64("tableID", tableID), zap.Any("taskStatus", taskStatus))
	}
	return nil
}

// handlePosition calculates the local resolved ts and local checkpoint ts
func (p *processor) handlePosition() {
	minResolvedTs := uint64(math.MaxUint64)
	if p.schemaStorage != nil {
		minResolvedTs = p.schemaStorage.ResolvedTs()
	}
	for _, span := range p.spans {
		ts := span.ResolvedTs()
		if ts < minResolvedTs {
			minResolvedTs = ts
		}
	}

	minCheckpointTs := minResolvedTs
	for _, span := range p.spans {
		ts := span.CheckpointTs()
		if ts < minCheckpointTs {
			minCheckpointTs = ts
		}
	}

	resolvedPhyTs := oracle.ExtractPhysical(minResolvedTs)
	// It is more accurate to get tso from PD, but in most cases we have
	// deployed NTP service, a little bias is acceptable here.
	p.metricResolvedTsLagGauge.Set(float64(oracle.GetPhysical(time.Now())-resolvedPhyTs) / 1e3)
	p.metricResolvedTsGauge.Set(float64(resolvedPhyTs))

	checkpointPhyTs := oracle.ExtractPhysical(minCheckpointTs)
	// It is more accurate to get tso from PD, but in most cases we have
	// deployed NTP service, a little bias is acceptable here.
	p.metricCheckpointTsLagGauge.Set(float64(oracle.GetPhysical(time.Now())-checkpointPhyTs) / 1e3)
	p.metricCheckpointTsGauge.Set(float64(checkpointPhyTs))

	// minResolvedTs and minCheckpointTs may less than global resolved ts and global checkpoint ts when a new table added, the startTs of the new table is less than global checkpoint ts.
	if minResolvedTs != p.changefeed.TaskPositions[p.captureInfo.ID].ResolvedTs ||
		minCheckpointTs != p.changefeed.TaskPositions[p.captureInfo.ID].CheckPointTs {
		p.changefeed.PatchTaskPosition(p.captureInfo.ID, 0, func(position *model.TaskPosition) (*model.TaskPosition, bool, error) {
			failpoint.Inject("ProcessorUpdatePositionDelaying", nil)
			if position == nil {
				// when the captureInfo is deleted, the old owner will delete task status, task position, task workload in non-atomic
				// so processor may see a intermediate state, for example the task status is exist but task position is deleted.
				log.Warn("task position is not exist, skip to update position", zap.String("changefeed", p.changefeed.ID))
				return nil, false, nil
			}
			position.CheckPointTs = minCheckpointTs
			position.ResolvedTs = minResolvedTs
			return position, true, nil
		})
	}
}

// handleWorkload calculates the workload of all tables
func (p *processor) handleWorkload() {
	p.changefeed.PatchTaskWorkload(p.captureInfo.ID, func(workloads model.TaskWorkload) (model.TaskWorkload, bool, error) {
		changed := false
		if workloads == nil {
			workloads = make(model.TaskWorkload)
		}
		for tableID := range workloads {
			if _, exist := p.tables[tableID]; !exist {
				delete(workloads, tableID)
				changed = true
			}
		}
		for tableID, table := range p.tables {
			if workloads[tableID] != table.Workload() {
				workloads[tableID] = table.Workload()
				changed = true
			}
		}
		return workloads, changed, nil
	})
}

// pushResolvedTs2Table sends global resolved ts to all the table pipelines.
func (p *processor) pushResolvedTs2Table() {
	resolvedTs := p.changefeed.Status.ResolvedTs
	for _, table := range p.tables {
		table.UpdateBarrierTs(resolvedTs)
	}
}

// addTable creates a new table pipeline and adds it to the `p.tables`
func (p *processor) addTable(ctx cdcContext.Context, tableID model.TableID, replicaInfo *model.TableReplicaInfo) error {
	if table, ok := p.tables[tableID]; ok {
		if table.Status() == tablepipeline.TableStatusStopped {
			log.Warn("The same table exists but is stopped. Cancel it and continue.", cdcContext.ZapFieldChangefeed(ctx), zap.Int64("ID", tableID))
			p.removeTable(table, tableID)
		} else {
			log.Warn("Ignore existing table", cdcContext.ZapFieldChangefeed(ctx), zap.Int64("ID", tableID))
			return nil
		}
	}

	globalCheckpointTs := p.changefeed.Status.CheckpointTs

	if replicaInfo.StartTs < globalCheckpointTs {
		log.Warn("addTable: startTs < checkpoint",
			cdcContext.ZapFieldChangefeed(ctx),
			zap.Int64("tableID", tableID),
			zap.Uint64("checkpoint", globalCheckpointTs),
			zap.Uint64("startTs", replicaInfo.StartTs))
	}
	table, err := p.createTablePipeline(ctx, tableID, replicaInfo)
	if err != nil {
		return errors.Trace(err)
	}
	p.tables[tableID] = table
	return nil
}

<<<<<<< HEAD
func (p *processor) addKeySpan(ctx cdcContext.Context, span regionspan.Span, spanID model.KeySpanHash, replicaInfo *model.TableReplicaInfo) error {
	if span, ok := p.spans[spanID]; ok {
		if span.Status() == tablepipeline.TableStatusStopped {
			p.removeSpan(span, spanID)
		} else {
			log.Warn("Ignore existing span", cdcContext.ZapFieldChangefeed(ctx), zap.Uint64("ID", spanID))
			return nil
		}
	}

	globalCheckpointTs := p.changefeed.Status.CheckpointTs

	if replicaInfo.StartTs < globalCheckpointTs {
		log.Warn("addTable: startTs < checkpoint",
			cdcContext.ZapFieldChangefeed(ctx),
			zap.Uint64("spanID", spanID),
			zap.Uint64("checkpoint", globalCheckpointTs),
			zap.Uint64("startTs", replicaInfo.StartTs))
	}

	spanPipe, err := p.createSpanPipelineImpl(ctx, span, spanID, replicaInfo)
	if err != nil {
		return errors.Trace(err)
	}
	p.spans[spanID] = spanPipe
=======
func (p *processor) addKeySpan(ctx cdcContext.Context, span regionspan.Span, hash model.KeySpanHash, replicaInfo *model.TableReplicaInfo) error {
	log.Info("processor.addKeySpan", zap.String("span", span.String()), zap.Uint64("hash", hash), zap.Any("replicaInfo", replicaInfo))
	// TODO(tiool)
>>>>>>> a3778874
	return nil
}

func (p *processor) createTablePipelineImpl(ctx cdcContext.Context, tableID model.TableID, replicaInfo *model.TableReplicaInfo) (tablepipeline.TablePipeline, error) {
	ctx = cdcContext.WithErrorHandler(ctx, func(err error) error {
		if cerror.ErrTableProcessorStoppedSafely.Equal(err) ||
			errors.Cause(errors.Cause(err)) == context.Canceled {
			return nil
		}
		p.sendError(err)
		return nil
	})
	var tableName *model.TableName
	retry.Do(ctx, func() error { //nolint:errcheck
		if name, ok := p.schemaStorage.GetLastSnapshot().GetTableNameByID(tableID); ok {
			tableName = &name
			return nil
		}
		return errors.Errorf("failed to get table name, fallback to use table id: %d", tableID)
	}, retry.WithBackoffBaseDelay(backoffBaseDelayInMs), retry.WithMaxTries(maxTries), retry.WithIsRetryableErr(cerror.IsRetryableError))
	if p.changefeed.Info.Config.Cyclic.IsEnabled() {
		// Retry to find mark table ID
		var markTableID model.TableID
		err := retry.Do(context.Background(), func() error {
			if tableName == nil {
				name, exist := p.schemaStorage.GetLastSnapshot().GetTableNameByID(tableID)
				if !exist {
					return cerror.ErrProcessorTableNotFound.GenWithStack("normal table(%s)", tableID)
				}
				tableName = &name
			}
			markTableSchemaName, markTableTableName := mark.GetMarkTableName(tableName.Schema, tableName.Table)
			tableInfo, exist := p.schemaStorage.GetLastSnapshot().GetTableByName(markTableSchemaName, markTableTableName)
			if !exist {
				return cerror.ErrProcessorTableNotFound.GenWithStack("normal table(%s) and mark table not match", tableName.String())
			}
			markTableID = tableInfo.ID
			return nil
		}, retry.WithBackoffMaxDelay(50), retry.WithBackoffMaxDelay(60*1000), retry.WithMaxTries(20))
		if err != nil {
			return nil, errors.Trace(err)
		}
		replicaInfo.MarkTableID = markTableID
	}
	var tableNameStr string
	if tableName == nil {
		log.Warn("failed to get table name for metric")
		tableNameStr = strconv.Itoa(int(tableID))
	} else {
		tableNameStr = tableName.QuoteString()
	}

	sink := p.sinkManager.CreateTableSink(tableID, replicaInfo.StartTs, p.redoManager)
	table := tablepipeline.NewTablePipeline(
		ctx,
		p.mounter,
		tableID,
		tableNameStr,
		replicaInfo,
		sink,
		p.changefeed.Info.GetTargetTs(),
	)
	p.wg.Add(1)
	p.metricSyncTableNumGauge.Inc()
	go func() {
		table.Wait()
		p.wg.Done()
		p.metricSyncTableNumGauge.Dec()
		log.Debug("Table pipeline exited", zap.Int64("tableID", tableID),
			cdcContext.ZapFieldChangefeed(ctx),
			zap.String("name", table.Name()),
			zap.Any("replicaInfo", replicaInfo))
	}()

	if p.redoManager.Enabled() {
		p.redoManager.AddTable(tableID, replicaInfo.StartTs)
	}

	log.Info("Add table pipeline", zap.Int64("tableID", tableID),
		cdcContext.ZapFieldChangefeed(ctx),
		zap.String("name", table.Name()),
		zap.Any("replicaInfo", replicaInfo),
		zap.Uint64("globalResolvedTs", p.changefeed.Status.ResolvedTs))

	return table, nil
}

func (p *processor) createSpanPipelineImpl(ctx cdcContext.Context, span regionspan.Span, spanID model.KeySpanHash, replicaInfo *model.TableReplicaInfo) (tablepipeline.TablePipeline, error) {
	ctx = cdcContext.WithErrorHandler(ctx, func(err error) error {
		if cerror.ErrTableProcessorStoppedSafely.Equal(err) ||
			errors.Cause(errors.Cause(err)) == context.Canceled {
			return nil
		}
		p.sendError(err)
		return nil
	})

	sink := p.sinkManager.CreateSpanSink(spanID, replicaInfo.StartTs, p.redoManager)
	spanPipe := tablepipeline.NewSpanPipeline(
		ctx,
		p.mounter,
		span,
		spanID,
		replicaInfo,
		sink,
		p.changefeed.Info.GetTargetTs(),
	)
	p.wg.Add(1)
	p.metricSyncTableNumGauge.Inc()
	go func() {
		spanPipe.Wait()
		p.wg.Done()
		p.metricSyncTableNumGauge.Dec()
		log.Debug("Table pipeline exited", zap.Uint64("spanID", spanID),
			cdcContext.ZapFieldChangefeed(ctx),
			zap.Any("replicaInfo", replicaInfo))
	}()

	// TODO(tiool)
	/*
		if p.redoManager.Enabled() {
			p.redoManager.AddTable(tableID, replicaInfo.StartTs)
		}
	*/

	log.Info("Add table pipeline", zap.Uint64("spanID", spanID),
		cdcContext.ZapFieldChangefeed(ctx),
		zap.Any("replicaInfo", replicaInfo),
		zap.Uint64("globalResolvedTs", p.changefeed.Status.ResolvedTs))

	return spanPipe, nil
}

func (p *processor) removeTable(table tablepipeline.TablePipeline, tableID model.TableID) {
	table.Cancel()
	table.Wait()
	delete(p.tables, tableID)
	if p.redoManager.Enabled() {
		p.redoManager.RemoveTable(tableID)
	}
}

func (p *processor) removeSpan(span tablepipeline.TablePipeline, hash model.KeySpanHash) {
	span.Cancel()
	span.Wait()
	delete(p.spans, hash)
	if p.redoManager.Enabled() {
		// TODO(tiool)
	}
}

// doGCSchemaStorage trigger the schema storage GC
func (p *processor) doGCSchemaStorage(ctx cdcContext.Context) {
	if p.schemaStorage == nil {
		// schemaStorage is nil only in test
		return
	}

	if p.changefeed.Status == nil {
		// This could happen if Etcd data is not complete.
		return
	}

	// Please refer to `unmarshalAndMountRowChanged` in cdc/entry/mounter.go
	// for why we need -1.
	lastSchemaTs := p.schemaStorage.DoGC(p.changefeed.Status.CheckpointTs - 1)
	if p.lastSchemaTs == lastSchemaTs {
		return
	}
	p.lastSchemaTs = lastSchemaTs

	log.Debug("finished gc in schema storage",
		zap.Uint64("gcTs", lastSchemaTs),
		cdcContext.ZapFieldChangefeed(ctx))
	lastSchemaPhysicalTs := oracle.ExtractPhysical(lastSchemaTs)
	p.metricSchemaStorageGcTsGauge.Set(float64(lastSchemaPhysicalTs))
}

// flushRedoLogMeta flushes redo log meta, including resolved-ts and checkpoint-ts
func (p *processor) flushRedoLogMeta(ctx context.Context) error {
	if p.redoManager.Enabled() &&
		time.Since(p.lastRedoFlush).Milliseconds() > p.changefeed.Info.Config.Consistent.FlushIntervalInMs {
		st := p.changefeed.Status
		err := p.redoManager.FlushResolvedAndCheckpointTs(ctx, st.ResolvedTs, st.CheckpointTs)
		if err != nil {
			return err
		}
		p.lastRedoFlush = time.Now()
	}
	return nil
}

func (p *processor) Close() error {
	for _, tbl := range p.tables {
		tbl.Cancel()
	}
	for _, tbl := range p.tables {
		tbl.Wait()
	}
	p.cancel()
	p.wg.Wait()
	// mark tables share the same cdcContext with its original table, don't need to cancel
	failpoint.Inject("processorStopDelay", nil)
	resolvedTsGauge.DeleteLabelValues(p.changefeedID, p.captureInfo.AdvertiseAddr)
	resolvedTsLagGauge.DeleteLabelValues(p.changefeedID, p.captureInfo.AdvertiseAddr)
	checkpointTsGauge.DeleteLabelValues(p.changefeedID, p.captureInfo.AdvertiseAddr)
	checkpointTsLagGauge.DeleteLabelValues(p.changefeedID, p.captureInfo.AdvertiseAddr)
	syncTableNumGauge.DeleteLabelValues(p.changefeedID, p.captureInfo.AdvertiseAddr)
	processorErrorCounter.DeleteLabelValues(p.changefeedID, p.captureInfo.AdvertiseAddr)
	processorSchemaStorageGcTsGauge.DeleteLabelValues(p.changefeedID, p.captureInfo.AdvertiseAddr)
	if p.sinkManager != nil {
		// pass a canceled context is ok here, since we don't need to wait Close
		ctx, cancel := context.WithCancel(context.Background())
		cancel()
		return p.sinkManager.Close(ctx)
	}
	return nil
}

// WriteDebugInfo write the debug info to Writer
func (p *processor) WriteDebugInfo(w io.Writer) {
	fmt.Fprintf(w, "%+v\n", *p.changefeed)
	for tableID, tablePipeline := range p.tables {
		fmt.Fprintf(w, "tableID: %d, tableName: %s, resolvedTs: %d, checkpointTs: %d, status: %s\n",
			tableID, tablePipeline.Name(), tablePipeline.ResolvedTs(), tablePipeline.CheckpointTs(), tablePipeline.Status())
	}
}<|MERGE_RESOLUTION|>--- conflicted
+++ resolved
@@ -729,7 +729,7 @@
 	return nil
 }
 
-<<<<<<< HEAD
+
 func (p *processor) addKeySpan(ctx cdcContext.Context, span regionspan.Span, spanID model.KeySpanHash, replicaInfo *model.TableReplicaInfo) error {
 	if span, ok := p.spans[spanID]; ok {
 		if span.Status() == tablepipeline.TableStatusStopped {
@@ -755,11 +755,7 @@
 		return errors.Trace(err)
 	}
 	p.spans[spanID] = spanPipe
-=======
-func (p *processor) addKeySpan(ctx cdcContext.Context, span regionspan.Span, hash model.KeySpanHash, replicaInfo *model.TableReplicaInfo) error {
-	log.Info("processor.addKeySpan", zap.String("span", span.String()), zap.Uint64("hash", hash), zap.Any("replicaInfo", replicaInfo))
-	// TODO(tiool)
->>>>>>> a3778874
+
 	return nil
 }
 
